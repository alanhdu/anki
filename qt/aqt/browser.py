# -*- coding: utf-8 -*-
# Copyright: Ankitects Pty Ltd and contributors
# License: GNU AGPL, version 3 or later; http://www.gnu.org/licenses/agpl.html

from __future__ import annotations

import html
import re
import time
from dataclasses import dataclass
from enum import Enum
from operator import itemgetter
from typing import Callable, List, Optional, Sequence, Tuple, Union, cast

import anki
import aqt
import aqt.forms
from anki.cards import Card
from anki.collection import Collection
from anki.consts import *
<<<<<<< HEAD
=======
from anki.decks import DeckManager
from anki.errors import DeckRenameError
>>>>>>> 48e4396c
from anki.lang import _, ngettext
from anki.models import NoteType
from anki.notes import Note
from anki.rsbackend import TR, DeckTreeNode, InvalidInput
from anki.stats import CardStats
from anki.utils import htmlToTextLine, ids2str, isMac, isWin
from aqt import AnkiQt, gui_hooks
from aqt.editor import Editor
from aqt.exporting import ExportDialog
from aqt.main import ResetReason
from aqt.previewer import BrowserPreviewer as PreviewDialog
from aqt.previewer import Previewer
from aqt.qt import *
from aqt.theme import theme_manager
from aqt.utils import (
    MenuList,
    SubMenu,
    askUser,
    getOnlyText,
    getTag,
    openHelp,
    qtMenuShortcutWorkaround,
    restore_combo_history,
    restore_combo_index_for_session,
    restore_is_checked,
    restoreGeom,
    restoreHeader,
    restoreSplitter,
    restoreState,
    save_combo_history,
    save_combo_index_for_session,
    save_is_checked,
    saveGeom,
    saveHeader,
    saveSplitter,
    saveState,
    shortcut,
    showInfo,
    showWarning,
    tooltip,
    tr,
)
from aqt.webview import AnkiWebView


@dataclass
class FindDupesDialog:
    dialog: QDialog
    browser: Browser


@dataclass
class SearchContext:
    search: str
    browser: Browser
    order: Union[bool, str] = True
    # if set, provided card ids will be used instead of the regular search
    card_ids: Optional[Sequence[int]] = None


# Data model
##########################################################################


class DataModel(QAbstractTableModel):
    def __init__(self, browser: Browser):
        QAbstractTableModel.__init__(self)
        self.browser = browser
        self.col = browser.col
        self.sortKey = None
        self.activeCols = self.col.get_config(
            "activeCols", ["noteFld", "template", "cardDue", "deck"]
        )
        self.cards: Sequence[int] = []
        self.cardObjs: Dict[int, Card] = {}

    def getCard(self, index: QModelIndex) -> Card:
        id = self.cards[index.row()]
        if not id in self.cardObjs:
            self.cardObjs[id] = self.col.getCard(id)
        return self.cardObjs[id]

    def refreshNote(self, note):
        refresh = False
        for c in note.cards():
            if c.id in self.cardObjs:
                del self.cardObjs[c.id]
                refresh = True
        if refresh:
            self.layoutChanged.emit()  # type: ignore

    # Model interface
    ######################################################################

    def rowCount(self, parent):
        if parent and parent.isValid():
            return 0
        return len(self.cards)

    def columnCount(self, parent):
        if parent and parent.isValid():
            return 0
        return len(self.activeCols)

    def data(self, index, role):
        if not index.isValid():
            return
        if role == Qt.FontRole:
            if self.activeCols[index.column()] not in ("question", "answer", "noteFld"):
                return
            row = index.row()
            c = self.getCard(index)
            t = c.template()
            if not t.get("bfont"):
                return
            f = QFont()
            f.setFamily(cast(str, t.get("bfont", "arial")))
            f.setPixelSize(cast(int, t.get("bsize", 12)))
            return f

        elif role == Qt.TextAlignmentRole:
            align: Union[Qt.AlignmentFlag, int] = Qt.AlignVCenter
            if self.activeCols[index.column()] not in (
                "question",
                "answer",
                "template",
                "deck",
                "noteFld",
                "note",
                "noteTags",
            ):
                align |= Qt.AlignHCenter
            return align
        elif role == Qt.DisplayRole or role == Qt.EditRole:
            return self.columnData(index)
        else:
            return

    def headerData(self, section, orientation, role):
        if orientation == Qt.Vertical:
            return
        elif role == Qt.DisplayRole and section < len(self.activeCols):
            type = self.columnType(section)
            txt = None
            for stype, name in self.browser.columns:
                if type == stype:
                    txt = name
                    break
            # give the user a hint an invalid column was added by an add-on
            if not txt:
                txt = _("Add-on")
            return txt
        else:
            return

    def flags(self, index):
        return Qt.ItemFlag(Qt.ItemIsEnabled | Qt.ItemIsSelectable)

    # Filtering
    ######################################################################

    def search(self, txt: str) -> None:
        self.beginReset()
        self.cards = []
        error_message: Optional[str] = None
        try:
            ctx = SearchContext(search=txt, browser=self.browser)
            gui_hooks.browser_will_search(ctx)
            if ctx.card_ids is None:
                ctx.card_ids = self.col.find_cards(ctx.search, order=ctx.order)
            gui_hooks.browser_did_search(ctx)
            self.cards = ctx.card_ids
        except Exception as e:
            error_message = str(e)
        finally:
            self.endReset()

        if error_message:
            showWarning(error_message)

    def reset(self):
        self.beginReset()
        self.endReset()

    # caller must have called editor.saveNow() before calling this or .reset()
    def beginReset(self):
        self.browser.editor.setNote(None, hide=False)
        self.browser.mw.progress.start()
        self.saveSelection()
        self.beginResetModel()
        self.cardObjs = {}

    def endReset(self):
        self.endResetModel()
        self.restoreSelection()
        self.browser.mw.progress.finish()

    def reverse(self):
        self.browser.editor.saveNow(self._reverse)

    def _reverse(self):
        self.beginReset()
        self.cards = list(reversed(self.cards))
        self.endReset()

    def saveSelection(self):
        cards = self.browser.selectedCards()
        self.selectedCards = dict([(id, True) for id in cards])
        if getattr(self.browser, "card", None):
            self.focusedCard = self.browser.card.id
        else:
            self.focusedCard = None

    def restoreSelection(self):
        if not self.cards:
            return
        sm = self.browser.form.tableView.selectionModel()
        sm.clear()
        # restore selection
        items = QItemSelection()
        count = 0
        firstIdx = None
        focusedIdx = None
        for row, id in enumerate(self.cards):
            # if the id matches the focused card, note the index
            if self.focusedCard == id:
                focusedIdx = self.index(row, 0)
                items.select(focusedIdx, focusedIdx)
                self.focusedCard = None
            # if the card was previously selected, select again
            if id in self.selectedCards:
                count += 1
                idx = self.index(row, 0)
                items.select(idx, idx)
                # note down the first card of the selection, in case we don't
                # have a focused card
                if not firstIdx:
                    firstIdx = idx
        # focus previously focused or first in selection
        idx = focusedIdx or firstIdx
        tv = self.browser.form.tableView
        if idx:
            row = idx.row()
            pos = tv.rowViewportPosition(row)
            visible = pos >= 0 and pos < tv.viewport().height()
            tv.selectRow(row)

            # we save and then restore the horizontal scroll position because
            # scrollTo() also scrolls horizontally which is confusing
            if not visible:
                h = tv.horizontalScrollBar().value()
                tv.scrollTo(idx, tv.PositionAtCenter)
                tv.horizontalScrollBar().setValue(h)
            if count < 500:
                # discard large selections; they're too slow
                sm.select(
                    items, QItemSelectionModel.SelectCurrent | QItemSelectionModel.Rows
                )
        else:
            tv.selectRow(0)

    # Column data
    ######################################################################

    def columnType(self, column):
        return self.activeCols[column]

    def time_format(self):
        return "%Y-%m-%d"

    def columnData(self, index):
        row = index.row()
        col = index.column()
        type = self.columnType(col)
        c = self.getCard(index)
        if type == "question":
            return self.question(c)
        elif type == "answer":
            return self.answer(c)
        elif type == "noteFld":
            f = c.note()
            return htmlToTextLine(f.fields[self.col.models.sortIdx(f.model())])
        elif type == "template":
            t = c.template()["name"]
            if c.model()["type"] == MODEL_CLOZE:
                t = f"{t} {c.ord + 1}"
            return t
        elif type == "cardDue":
            # catch invalid dates
            try:
                t = self.nextDue(c, index)
            except:
                t = ""
            if c.queue < 0:
                t = f"({t})"
            return t
        elif type == "noteCrt":
            return time.strftime(self.time_format(), time.localtime(c.note().id / 1000))
        elif type == "noteMod":
            return time.strftime(self.time_format(), time.localtime(c.note().mod))
        elif type == "cardMod":
            return time.strftime(self.time_format(), time.localtime(c.mod))
        elif type == "cardReps":
            return str(c.reps)
        elif type == "cardLapses":
            return str(c.lapses)
        elif type == "noteTags":
            return " ".join(c.note().tags)
        elif type == "note":
            return c.model()["name"]
        elif type == "cardIvl":
            if c.type == CARD_TYPE_NEW:
                return _("(new)")
            elif c.type == CARD_TYPE_LRN:
                return _("(learning)")
            return self.col.format_timespan(c.ivl * 86400)
        elif type == "cardEase":
            if c.type == CARD_TYPE_NEW:
                return _("(new)")
            return "%d%%" % (c.factor / 10)
        elif type == "deck":
            if c.odid:
                # in a cram deck
                return "%s (%s)" % (
                    self.browser.mw.col.decks.name(c.did),
                    self.browser.mw.col.decks.name(c.odid),
                )
            # normal deck
            return self.browser.mw.col.decks.name(c.did)

    def question(self, c):
        return htmlToTextLine(c.q(browser=True))

    def answer(self, c):
        if c.template().get("bafmt"):
            # they have provided a template, use it verbatim
            c.q(browser=True)
            return htmlToTextLine(c.a())
        # need to strip question from answer
        q = self.question(c)
        a = htmlToTextLine(c.a())
        if a.startswith(q):
            return a[len(q) :].strip()
        return a

    def nextDue(self, c, index):
        if c.odid:
            return _("(filtered)")
        elif c.queue == QUEUE_TYPE_LRN:
            date = c.due
        elif c.queue == QUEUE_TYPE_NEW or c.type == CARD_TYPE_NEW:
            return tr(TR.STATISTICS_DUE_FOR_NEW_CARD, number=c.due)
        elif c.queue in (QUEUE_TYPE_REV, QUEUE_TYPE_DAY_LEARN_RELEARN) or (
            c.type == CARD_TYPE_REV and c.queue < 0
        ):
            date = time.time() + ((c.due - self.col.sched.today) * 86400)
        else:
            return ""
        return time.strftime(self.time_format(), time.localtime(date))

    def isRTL(self, index):
        col = index.column()
        type = self.columnType(col)
        if type != "noteFld":
            return False

        row = index.row()
        c = self.getCard(index)
        nt = c.note().model()
        return nt["flds"][self.col.models.sortIdx(nt)]["rtl"]


# Line painter
######################################################################


class StatusDelegate(QItemDelegate):
    def __init__(self, browser, model):
        QItemDelegate.__init__(self, browser)
        self.browser = browser
        self.model = model

    def paint(self, painter, option, index):
        try:
            c = self.model.getCard(index)
        except:
            # in the the middle of a reset; return nothing so this row is not
            # rendered until we have a chance to reset the model
            return

        if self.model.isRTL(index):
            option.direction = Qt.RightToLeft

        col = None
        if c.userFlag() > 0:
            col = theme_manager.qcolor(f"flag{c.userFlag()}-bg")
        elif c.note().hasTag("Marked"):
            col = theme_manager.qcolor("marked-bg")
        elif c.queue == QUEUE_TYPE_SUSPENDED:
            col = theme_manager.qcolor("suspended-bg")
        if col:
            brush = QBrush(col)
            painter.save()
            painter.fillRect(option.rect, brush)
            painter.restore()

        return QItemDelegate.paint(self, painter, option, index)


# Sidebar
######################################################################


class SidebarStage(Enum):
    ROOT = 0
    STANDARD = 1
    FAVORITES = 2
    DECKS = 3
    MODELS = 4
    TAGS = 5


class SidebarItemType(Enum):
    ROOT = 0
    COLLECTION = 1
    CURRENT_DECK = 2
    FILTER = 3
    DECK = 4
    NOTETYPE = 5
    TAG = 6
    CUSTOM = 7


class SidebarItem:
    def __init__(
        self,
        name: str,
        icon: str,
        onClick: Callable[[], None] = None,
        onExpanded: Callable[[bool], None] = None,
        expanded: bool = False,
        item_type: SidebarItemType = SidebarItemType.CUSTOM,
    ) -> None:
        self.name = name
        self.icon = icon
        self.item_type = item_type
        self.onClick = onClick
        self.onExpanded = onExpanded
        self.expanded = expanded
        self.children: List["SidebarItem"] = []
        self.parentItem: Optional[SidebarItem] = None
        self.tooltip: Optional[str] = None

    def addChild(self, cb: "SidebarItem") -> None:
        self.children.append(cb)
        cb.parentItem = self

    def rowForChild(self, child: "SidebarItem") -> Optional[int]:
        try:
            return self.children.index(child)
        except ValueError:
            return None


class SidebarModel(QAbstractItemModel):
    def __init__(self, root: SidebarItem) -> None:
        super().__init__()
        self.root = root

    # Qt API
    ######################################################################

    def rowCount(self, parent: QModelIndex = QModelIndex()) -> int:
        if not parent.isValid():
            return len(self.root.children)
        else:
            item: SidebarItem = parent.internalPointer()
            return len(item.children)

    def columnCount(self, parent: QModelIndex = QModelIndex()) -> int:
        return 1

    def index(
        self, row: int, column: int, parent: QModelIndex = QModelIndex()
    ) -> QModelIndex:
        if not self.hasIndex(row, column, parent):
            return QModelIndex()

        parentItem: SidebarItem
        if not parent.isValid():
            parentItem = self.root
        else:
            parentItem = parent.internalPointer()

        item = parentItem.children[row]
        return self.createIndex(row, column, item)

    def parent(self, child: QModelIndex) -> QModelIndex:  # type: ignore
        if not child.isValid():
            return QModelIndex()

        childItem: SidebarItem = child.internalPointer()
        parentItem = childItem.parentItem

        if parentItem is None or parentItem == self.root:
            return QModelIndex()

        row = parentItem.rowForChild(childItem)
        if row is None:
            return QModelIndex()

        return self.createIndex(row, 0, parentItem)

    def data(self, index: QModelIndex, role: int = Qt.DisplayRole) -> QVariant:
        if not index.isValid():
            return QVariant()

        if role not in (Qt.DisplayRole, Qt.DecorationRole, Qt.ToolTipRole):
            return QVariant()

        item: SidebarItem = index.internalPointer()

        if role == Qt.DisplayRole:
            return QVariant(item.name)
        elif role == Qt.ToolTipRole:
            return QVariant(item.tooltip)
        else:
            return QVariant(theme_manager.icon_from_resources(item.icon))

    # Helpers
    ######################################################################

    def iconFromRef(self, iconRef: str) -> QIcon:
        print("iconFromRef() deprecated")
        return theme_manager.icon_from_resources(iconRef)

    def expandWhereNeccessary(self, tree: QTreeView) -> None:
        for row, child in enumerate(self.root.children):
            if child.expanded:
                idx = self.index(row, 0, QModelIndex())
                self._expandWhereNeccessary(idx, tree)

    def _expandWhereNeccessary(self, parent: QModelIndex, tree: QTreeView) -> None:
        parentItem: SidebarItem
        if not parent.isValid():
            parentItem = self.root
        else:
            parentItem = parent.internalPointer()

        # nothing to do?
        if not parentItem.expanded:
            return

        # expand children
        for row, child in enumerate(parentItem.children):
            if not child.expanded:
                continue
            childIdx = self.index(row, 0, parent)
            self._expandWhereNeccessary(childIdx, tree)

        # then ourselves
        tree.setExpanded(parent, True)

    # Sidebar
    ######################################################################


class SidebarTreeView(QTreeView):
    def __init__(self, browser: "Browser") -> None:
        super().__init__()
        self.browser = browser
        self.mw = browser.mw
        self.col = self.mw.col
        self.expanded.connect(self.onExpansion)  # type: ignore
        self.collapsed.connect(self.onCollapse)  # type: ignore

        self.setContextMenuPolicy(Qt.CustomContextMenu)
        self.customContextMenuRequested.connect(self.onContextMenu)  # type: ignore
        self.context_menus = {SidebarItemType.DECK: ((_("Rename"), self.rename_deck),)}

    def onClickCurrent(self) -> None:
        idx = self.currentIndex()
        if idx.isValid():
            item: SidebarItem = idx.internalPointer()
            if item.onClick:
                item.onClick()

    def mouseReleaseEvent(self, event: QMouseEvent) -> None:
        super().mouseReleaseEvent(event)
        self.onClickCurrent()

    def keyPressEvent(self, event: QKeyEvent) -> None:
        if event.key() in (Qt.Key_Return, Qt.Key_Enter):
            self.onClickCurrent()
        else:
            super().keyPressEvent(event)

    def onExpansion(self, idx: QModelIndex) -> None:
        self._onExpansionChange(idx, True)

    def onCollapse(self, idx: QModelIndex) -> None:
        self._onExpansionChange(idx, False)

    def _onExpansionChange(self, idx: QModelIndex, expanded: bool) -> None:
        item: SidebarItem = idx.internalPointer()
        if item.expanded != expanded:
            item.expanded = expanded
            if item.onExpanded:
                item.onExpanded(expanded)

    def onContextMenu(self, point: QPoint) -> None:
        idx: QModelIndex = self.indexAt(point)
        item: SidebarItem = idx.internalPointer()
        item_type: SidebarItemType = item.item_type
        if item_type not in self.context_menus:
            return

        m = QMenu()
        for action in self.context_menus[item_type]:
            act_name = action[0]
            act_func = action[1]
            a = m.addAction(act_name)
            a.triggered.connect(lambda _, func=act_func: func(item))  # type: ignore
        m.exec_(QCursor.pos())

    def rename_deck(self, item: SidebarItem) -> None:
        self.mw.checkpoint(_("Rename Deck"))
        old_name = item.name
        deck = self.mw.col.decks.byName(old_name)
        new_name = getOnlyText(_("New deck name:"), default=old_name)
        new_name = new_name.replace('"', "")
        if not new_name or new_name == old_name:
            return
        try:
            self.mw.col.decks.rename(deck, new_name)
            self.browser.maybeRefreshSidebar()
        except DeckRenameError as e:
            return showWarning(e.description)
        self.show()


# Browser window
######################################################################

# fixme: respond to reset+edit hooks


class Browser(QMainWindow):
    model: DataModel
    mw: AnkiQt
    col: Collection
    editor: Optional[Editor]

    def __init__(self, mw: AnkiQt) -> None:
        QMainWindow.__init__(self, None, Qt.Window)
        self.mw = mw
        self.col = self.mw.col
        self.lastFilter = ""
        self.focusTo: Optional[int] = None
        self._previewer: Optional[Previewer] = None
        self._closeEventHasCleanedUp = False
        self.form = aqt.forms.browser.Ui_Dialog()
        self.form.setupUi(self)
        self.setupSidebar()
        restoreGeom(self, "editor", 0)
        restoreState(self, "editor")
        restoreSplitter(self.form.splitter, "editor3")
        self.form.splitter.setChildrenCollapsible(False)
        self.card: Optional[Card] = None
        self.setupColumns()
        self.setupTable()
        self.setupMenus()
        self.setupHeaders()
        self.setupHooks()
        self.setupEditor()
        self.updateFont()
        self.onUndoState(self.mw.form.actionUndo.isEnabled())
        self.setupSearch()
        gui_hooks.browser_will_show(self)
        self.show()

    def setupMenus(self) -> None:
        # pylint: disable=unnecessary-lambda
        # actions
        f = self.form
        qconnect(f.previewButton.clicked, self.onTogglePreview)
        f.previewButton.setToolTip(
            _("Preview Selected Card (%s)") % shortcut("Ctrl+Shift+P")
        )
        f.previewButton.setShortcut("Ctrl+Shift+P")

        qconnect(f.filter.clicked, self.onFilterButton)
        # edit
        qconnect(f.actionUndo.triggered, self.mw.onUndo)
        qconnect(f.actionInvertSelection.triggered, self.invertSelection)
        qconnect(f.actionSelectNotes.triggered, self.selectNotes)
        if not isMac:
            f.actionClose.setVisible(False)
        # notes
        qconnect(f.actionAdd.triggered, self.mw.onAddCard)
        qconnect(f.actionAdd_Tags.triggered, lambda: self.addTags())
        qconnect(f.actionRemove_Tags.triggered, lambda: self.deleteTags())
        qconnect(f.actionClear_Unused_Tags.triggered, self.clearUnusedTags)
        qconnect(f.actionToggle_Mark.triggered, lambda: self.onMark())
        qconnect(f.actionChangeModel.triggered, self.onChangeModel)
        qconnect(f.actionFindDuplicates.triggered, self.onFindDupes)
        qconnect(f.actionFindReplace.triggered, self.onFindReplace)
        qconnect(f.actionManage_Note_Types.triggered, self.mw.onNoteTypes)
        qconnect(f.actionDelete.triggered, self.deleteNotes)
        # cards
        qconnect(f.actionChange_Deck.triggered, self.setDeck)
        qconnect(f.action_Info.triggered, self.showCardInfo)
        qconnect(f.actionReposition.triggered, self.reposition)
        qconnect(f.actionReschedule.triggered, self.reschedule)
        qconnect(f.actionToggle_Suspend.triggered, self.onSuspend)
        qconnect(f.actionRed_Flag.triggered, lambda: self.onSetFlag(1))
        qconnect(f.actionOrange_Flag.triggered, lambda: self.onSetFlag(2))
        qconnect(f.actionGreen_Flag.triggered, lambda: self.onSetFlag(3))
        qconnect(f.actionBlue_Flag.triggered, lambda: self.onSetFlag(4))
        qconnect(f.actionExport.triggered, lambda: self._on_export_notes())
        # jumps
        qconnect(f.actionPreviousCard.triggered, self.onPreviousCard)
        qconnect(f.actionNextCard.triggered, self.onNextCard)
        qconnect(f.actionFirstCard.triggered, self.onFirstCard)
        qconnect(f.actionLastCard.triggered, self.onLastCard)
        qconnect(f.actionFind.triggered, self.onFind)
        qconnect(f.actionNote.triggered, self.onNote)
        qconnect(f.actionTags.triggered, self.onFilterButton)
        qconnect(f.actionSidebar.triggered, self.focusSidebar)
        qconnect(f.actionCardList.triggered, self.onCardList)
        # help
        qconnect(f.actionGuide.triggered, self.onHelp)
        # keyboard shortcut for shift+home/end
        self.pgUpCut = QShortcut(QKeySequence("Shift+Home"), self)
        qconnect(self.pgUpCut.activated, self.onFirstCard)
        self.pgDownCut = QShortcut(QKeySequence("Shift+End"), self)
        qconnect(self.pgDownCut.activated, self.onLastCard)
        # add-on hook
        gui_hooks.browser_menus_did_init(self)
        self.mw.maybeHideAccelerators(self)

        # context menu
        self.form.tableView.setContextMenuPolicy(Qt.CustomContextMenu)
        qconnect(self.form.tableView.customContextMenuRequested, self.onContextMenu)

    def onContextMenu(self, _point) -> None:
        m = QMenu()
        for act in self.form.menu_Cards.actions():
            m.addAction(act)
        m.addSeparator()
        for act in self.form.menu_Notes.actions():
            m.addAction(act)
        gui_hooks.browser_will_show_context_menu(self, m)
        qtMenuShortcutWorkaround(m)
        m.exec_(QCursor.pos())

    def updateFont(self):
        # we can't choose different line heights efficiently, so we need
        # to pick a line height big enough for any card template
        curmax = 16
        for m in self.col.models.all():
            for t in m["tmpls"]:
                bsize = t.get("bsize", 0)
                if bsize > curmax:
                    curmax = bsize
        self.form.tableView.verticalHeader().setDefaultSectionSize(curmax + 6)

    def closeEvent(self, evt):
        if self._closeEventHasCleanedUp:
            evt.accept()
            return
        self.editor.saveNow(self._closeWindow)
        evt.ignore()

    def _closeWindow(self):
        self._cleanup_preview()
        self.editor.cleanup()
        saveSplitter(self.form.splitter, "editor3")
        saveGeom(self, "editor")
        saveState(self, "editor")
        saveHeader(self.form.tableView.horizontalHeader(), "editor")
        self.teardownHooks()
        self.mw.maybeReset()
        aqt.dialogs.markClosed("Browser")
        self._closeEventHasCleanedUp = True
        self.mw.gcWindow(self)
        self.close()

    def closeWithCallback(self, onsuccess):
        def callback():
            self._closeWindow()
            onsuccess()

        self.editor.saveNow(callback)

    def keyPressEvent(self, evt):
        if evt.key() == Qt.Key_Escape:
            self.close()
        else:
            super().keyPressEvent(evt)

    def setupColumns(self):
        self.columns = [
            ("question", _("Question")),
            ("answer", _("Answer")),
            ("template", _("Card")),
            ("deck", _("Deck")),
            ("noteFld", _("Sort Field")),
            ("noteCrt", _("Created")),
            ("noteMod", tr(TR.SEARCH_NOTE_MODIFIED)),
            ("cardMod", tr(TR.SEARCH_CARD_MODIFIED)),
            ("cardDue", tr(TR.STATISTICS_DUE_DATE)),
            ("cardIvl", _("Interval")),
            ("cardEase", _("Ease")),
            ("cardReps", _("Reviews")),
            ("cardLapses", _("Lapses")),
            ("noteTags", _("Tags")),
            ("note", _("Note")),
        ]
        self.columns.sort(key=itemgetter(1))

    # Searching
    ######################################################################

    def setupSearch(self):
        qconnect(self.form.searchButton.clicked, self.onSearchActivated)
        qconnect(self.form.searchEdit.lineEdit().returnPressed, self.onSearchActivated)
        self.form.searchEdit.setCompleter(None)
        self._searchPrompt = _("<type here to search; hit enter to show current deck>")
        self.form.searchEdit.addItems(
            [self._searchPrompt] + self.mw.pm.profile["searchHistory"]
        )
        self._lastSearchTxt = "is:current"
        self.search()
        # then replace text for easily showing the deck
        self.form.searchEdit.lineEdit().setText(self._searchPrompt)
        self.form.searchEdit.lineEdit().selectAll()
        self.form.searchEdit.setFocus()

    # search triggered by user
    def onSearchActivated(self):
        self.editor.saveNow(self._onSearchActivated)

    def _onSearchActivated(self):
        # convert guide text before we save history
        if self.form.searchEdit.lineEdit().text() == self._searchPrompt:
            self.form.searchEdit.lineEdit().setText("deck:current ")

        # grab search text and normalize
        txt = self.form.searchEdit.lineEdit().text()

        # update history
        sh = self.mw.pm.profile["searchHistory"]
        if txt in sh:
            sh.remove(txt)
        sh.insert(0, txt)
        sh = sh[:30]
        self.form.searchEdit.clear()
        self.form.searchEdit.addItems(sh)
        self.mw.pm.profile["searchHistory"] = sh

        # keep track of search string so that we reuse identical search when
        # refreshing, rather than whatever is currently in the search field
        self._lastSearchTxt = txt
        self.search()

    # search triggered programmatically. caller must have saved note first.
    def search(self) -> None:
        if "is:current" in self._lastSearchTxt:
            # show current card if there is one
            c = self.card = self.mw.reviewer.card
            nid = c and c.nid or 0
            if nid:
                self.model.search("nid:%d" % nid)
                self.focusCid(c.id)
        else:
            self.model.search(self._lastSearchTxt)

        if not self.model.cards:
            # no row change will fire
            self._onRowChanged(None, None)

    def updateTitle(self):
        selected = len(self.form.tableView.selectionModel().selectedRows())
        cur = len(self.model.cards)
        self.setWindowTitle(
            ngettext(
                "Browse (%(cur)d card shown; %(sel)s)",
                "Browse (%(cur)d cards shown; %(sel)s)",
                cur,
            )
            % {
                "cur": cur,
                "sel": ngettext("%d selected", "%d selected", selected) % selected,
            }
        )
        return selected

    def onReset(self):
        self.maybeRefreshSidebar()
        self.editor.setNote(None)
        self.search()

    # Table view & editor
    ######################################################################

    def setupTable(self):
        self.model = DataModel(self)
        self.form.tableView.setSortingEnabled(True)
        self.form.tableView.setModel(self.model)
        self.form.tableView.selectionModel()
        self.form.tableView.setItemDelegate(StatusDelegate(self, self.model))
        qconnect(
            self.form.tableView.selectionModel().selectionChanged, self.onRowChanged
        )
        self.form.tableView.setWordWrap(False)
        if not theme_manager.night_mode:
            self.form.tableView.setStyleSheet(
                "QTableView{ selection-background-color: rgba(150, 150, 150, 50); "
                "selection-color: black; }"
            )
        elif theme_manager.macos_dark_mode():
            grid = theme_manager.str_color("frame-bg")
            self.form.tableView.setStyleSheet(
                f"""
QTableView {{ gridline-color: {grid} }}           
            """
            )
        self.singleCard = False

    def setupEditor(self):
        self.editor = aqt.editor.Editor(self.mw, self.form.fieldsArea, self)

    def onRowChanged(self, current, previous):
        "Update current note and hide/show editor."
        self.editor.saveNow(lambda: self._onRowChanged(current, previous))

    def _onRowChanged(self, current, previous) -> None:
        if self._closeEventHasCleanedUp:
            return
        update = self.updateTitle()
        show = self.model.cards and update == 1
        self.form.splitter.widget(1).setVisible(bool(show))
        idx = self.form.tableView.selectionModel().currentIndex()
        if idx.isValid():
            self.card = self.model.getCard(idx)

        if not show:
            self.editor.setNote(None)
            self.singleCard = False
            self._renderPreview()
        else:
            self.editor.setNote(self.card.note(reload=True), focusTo=self.focusTo)
            self.focusTo = None
            self.editor.card = self.card
            self.singleCard = True
        self._updateFlagsMenu()
        gui_hooks.browser_did_change_row(self)

    def refreshCurrentCard(self, note: Note) -> None:
        self.model.refreshNote(note)
        self._renderPreview()

    def onLoadNote(self, editor):
        self.refreshCurrentCard(editor.note)

    def refreshCurrentCardFilter(self, flag, note, fidx):
        self.refreshCurrentCard(note)
        return flag

    def currentRow(self):
        idx = self.form.tableView.selectionModel().currentIndex()
        return idx.row()

    # Headers & sorting
    ######################################################################

    def setupHeaders(self):
        vh = self.form.tableView.verticalHeader()
        hh = self.form.tableView.horizontalHeader()
        if not isWin:
            vh.hide()
            hh.show()
        restoreHeader(hh, "editor")
        hh.setHighlightSections(False)
        hh.setMinimumSectionSize(50)
        hh.setSectionsMovable(True)
        self.setColumnSizes()
        hh.setContextMenuPolicy(Qt.CustomContextMenu)
        qconnect(hh.customContextMenuRequested, self.onHeaderContext)
        self.setSortIndicator()
        qconnect(hh.sortIndicatorChanged, self.onSortChanged)
        qconnect(hh.sectionMoved, self.onColumnMoved)

    def onSortChanged(self, idx, ord):
        ord = bool(ord)
        self.editor.saveNow(lambda: self._onSortChanged(idx, ord))

    def _onSortChanged(self, idx, ord):
        type = self.model.activeCols[idx]
        noSort = ("question", "answer")
        if type in noSort:
            showInfo(
                _("Sorting on this column is not supported. Please " "choose another.")
            )
            type = self.col.conf["sortType"]
        if self.col.conf["sortType"] != type:
            self.col.conf["sortType"] = type
            # default to descending for non-text fields
            if type == "noteFld":
                ord = not ord
            self.col.conf["sortBackwards"] = ord
            self.col.setMod()
            self.col.save()
            self.search()
        else:
            if self.col.conf["sortBackwards"] != ord:
                self.col.conf["sortBackwards"] = ord
                self.col.setMod()
                self.col.save()
                self.model.reverse()
        self.setSortIndicator()

    def setSortIndicator(self):
        hh = self.form.tableView.horizontalHeader()
        type = self.col.conf["sortType"]
        if type not in self.model.activeCols:
            hh.setSortIndicatorShown(False)
            return
        idx = self.model.activeCols.index(type)
        if self.col.conf["sortBackwards"]:
            ord = Qt.DescendingOrder
        else:
            ord = Qt.AscendingOrder
        hh.blockSignals(True)
        hh.setSortIndicator(idx, ord)
        hh.blockSignals(False)
        hh.setSortIndicatorShown(True)

    def onHeaderContext(self, pos):
        gpos = self.form.tableView.mapToGlobal(pos)
        m = QMenu()
        for type, name in self.columns:
            a = m.addAction(name)
            a.setCheckable(True)
            a.setChecked(type in self.model.activeCols)
            qconnect(a.toggled, lambda b, t=type: self.toggleField(t))
        gui_hooks.browser_header_will_show_context_menu(self, m)
        m.exec_(gpos)

    def toggleField(self, type):
        self.editor.saveNow(lambda: self._toggleField(type))

    def _toggleField(self, type):
        self.model.beginReset()
        if type in self.model.activeCols:
            if len(self.model.activeCols) < 2:
                self.model.endReset()
                return showInfo(_("You must have at least one column."))
            self.model.activeCols.remove(type)
            adding = False
        else:
            self.model.activeCols.append(type)
            adding = True
        self.col.conf["activeCols"] = self.model.activeCols
        # sorted field may have been hidden
        self.setSortIndicator()
        self.setColumnSizes()
        self.model.endReset()
        # if we added a column, scroll to it
        if adding:
            row = self.currentRow()
            idx = self.model.index(row, len(self.model.activeCols) - 1)
            self.form.tableView.scrollTo(idx)

    def setColumnSizes(self):
        hh = self.form.tableView.horizontalHeader()
        hh.setSectionResizeMode(QHeaderView.Interactive)
        hh.setSectionResizeMode(
            hh.logicalIndex(len(self.model.activeCols) - 1), QHeaderView.Stretch
        )
        # this must be set post-resize or it doesn't work
        hh.setCascadingSectionResizes(False)

    def onColumnMoved(self, a, b, c):
        self.setColumnSizes()

<<<<<<< HEAD
    # Sidebar
    ######################################################################

    class SidebarTreeView(QTreeView):
        def __init__(self):
            super().__init__()
            qconnect(self.expanded, self.onExpansion)
            qconnect(self.collapsed, self.onCollapse)

        def onClickCurrent(self) -> None:
            idx = self.currentIndex()
            if idx.isValid():
                item: SidebarItem = idx.internalPointer()
                if item.onClick:
                    item.onClick()

        def mouseReleaseEvent(self, event: QMouseEvent) -> None:
            super().mouseReleaseEvent(event)
            self.onClickCurrent()

        def keyPressEvent(self, event: QKeyEvent) -> None:
            if event.key() in (Qt.Key_Return, Qt.Key_Enter):
                self.onClickCurrent()
            else:
                super().keyPressEvent(event)

        def onExpansion(self, idx: QModelIndex) -> None:
            self._onExpansionChange(idx, True)

        def onCollapse(self, idx: QModelIndex) -> None:
            self._onExpansionChange(idx, False)

        def _onExpansionChange(self, idx: QModelIndex, expanded: bool) -> None:
            item: SidebarItem = idx.internalPointer()
            if item.expanded != expanded:
                item.expanded = expanded
                if item.onExpanded:
                    item.onExpanded(expanded)

=======
>>>>>>> 48e4396c
    def setupSidebar(self) -> None:
        dw = self.sidebarDockWidget = QDockWidget(_("Sidebar"), self)
        dw.setFeatures(QDockWidget.DockWidgetClosable)
        dw.setObjectName("Sidebar")
        dw.setAllowedAreas(Qt.LeftDockWidgetArea)
        self.sidebarTree = SidebarTreeView(self)
        self.sidebarTree.mw = self.mw
        self.sidebarTree.setUniformRowHeights(True)
        self.sidebarTree.setHeaderHidden(True)
        self.sidebarTree.setIndentation(15)
        qconnect(self.sidebarTree.expanded, self.onSidebarItemExpanded)
        dw.setWidget(self.sidebarTree)
        # match window background color
        bgcolor = QPalette().window().color().name()
        self.sidebarTree.setStyleSheet("QTreeView { background: '%s'; }" % bgcolor)
        self.sidebarDockWidget.setFloating(False)
        qconnect(self.sidebarDockWidget.visibilityChanged, self.onSidebarVisChanged)
        self.sidebarDockWidget.setTitleBarWidget(QWidget())
        self.addDockWidget(Qt.LeftDockWidgetArea, dw)

    def onSidebarItemExpanded(self, idx: QModelIndex) -> None:
        item: SidebarItem = idx.internalPointer()
        # item.on

    def onSidebarVisChanged(self, _visible: bool) -> None:
        self.maybeRefreshSidebar()

    def focusSidebar(self) -> None:
        self.sidebarDockWidget.setVisible(True)
        self.sidebarTree.setFocus()

    def maybeRefreshSidebar(self) -> None:
        if self.sidebarDockWidget.isVisible():
            # add slight delay to allow browser window to appear first
            def deferredDisplay():
                root = self.buildTree()
                model = SidebarModel(root)
                self.sidebarTree.setModel(model)
                model.expandWhereNeccessary(self.sidebarTree)

            self.mw.progress.timer(10, deferredDisplay, False)

    def buildTree(self) -> SidebarItem:
        root = SidebarItem("", "", item_type=SidebarItemType.ROOT)

        handled = gui_hooks.browser_will_build_tree(
            False, root, SidebarStage.ROOT, self
        )
        if handled:
            return root

        for stage, builder in zip(
            list(SidebarStage)[1:],
            (
                self._stdTree,
                self._favTree,
                self._decksTree,
                self._modelTree,
                self._userTagTree,
            ),
        ):
            handled = gui_hooks.browser_will_build_tree(False, root, stage, self)
            if not handled and builder:
                builder(root)

        return root

    def _stdTree(self, root) -> None:
        item = SidebarItem(
            _("Whole Collection"),
            ":/icons/collection.svg",
            self._filterFunc(""),
            item_type=SidebarItemType.COLLECTION,
        )
        root.addChild(item)
        item = SidebarItem(
            _("Current Deck"),
            ":/icons/deck.svg",
            self._filterFunc("deck:current"),
            item_type=SidebarItemType.CURRENT_DECK,
        )
        root.addChild(item)

    def _favTree(self, root) -> None:
        assert self.col
        saved = self.col.get_config("savedFilters", {})
        for name, filt in sorted(saved.items()):
            item = SidebarItem(
                name,
                ":/icons/heart.svg",
                lambda s=filt: self.setFilter(s),  # type: ignore
                item_type=SidebarItemType.DECK,
            )
            root.addChild(item)

    def _userTagTree(self, root) -> None:
        assert self.col
        for t in self.col.tags.all():
            item = SidebarItem(
                t, ":/icons/tag.svg", lambda t=t: self.setFilter("tag", t), item_type=SidebarItemType.TAG  # type: ignore
            )
            root.addChild(item)

    def _decksTree(self, root) -> None:
        tree = self.col.decks.deck_tree()

        def fillGroups(root, nodes: Sequence[DeckTreeNode], head=""):
            for node in nodes:

                def set_filter():
                    full_name = head + node.name  # pylint: disable=cell-var-from-loop
                    return lambda: self.setFilter("deck", full_name)

                def toggle_expand():
                    did = node.deck_id  # pylint: disable=cell-var-from-loop
                    return lambda _: self.mw.col.decks.collapseBrowser(did)

                item = SidebarItem(
                    node.name,
                    ":/icons/deck.svg",
<<<<<<< HEAD
                    set_filter(),
                    toggle_expand(),
                    not node.collapsed,
=======
                    lambda baseName=baseName: self.setFilter("deck", head + baseName),
                    lambda expanded, did=did: self.mw.col.decks.collapseBrowser(did),
                    not self.mw.col.decks.get(did).get("browserCollapsed", False),
                    item_type=SidebarItemType.DECK,
>>>>>>> 48e4396c
                )
                root.addChild(item)
                newhead = head + node.name + "::"
                fillGroups(item, node.children, newhead)

        fillGroups(root, tree.children)

    def _modelTree(self, root) -> None:
        assert self.col
        for m in self.col.models.all_names_and_ids():
            item = SidebarItem(
                m.name,
                ":/icons/notetype.svg",
<<<<<<< HEAD
                lambda m=m: self.setFilter("note", m.name),  # type: ignore
=======
                lambda m=m: self.setFilter("note", m["name"]),  # type: ignore
                item_type=SidebarItemType.NOTETYPE,
>>>>>>> 48e4396c
            )
            root.addChild(item)

    # Filter tree
    ######################################################################

    def onFilterButton(self):
        ml = MenuList()

        ml.addChild(self._commonFilters())
        ml.addSeparator()

        ml.addChild(self._todayFilters())
        ml.addChild(self._cardStateFilters())
        ml.addChild(self._deckFilters())
        ml.addChild(self._noteTypeFilters())
        ml.addChild(self._tagFilters())
        ml.addSeparator()

        ml.addChild(self.sidebarDockWidget.toggleViewAction())
        ml.addSeparator()

        ml.addChild(self._savedSearches())

        ml.popupOver(self.form.filter)

    def setFilter(self, *args):
        if len(args) == 1:
            txt = args[0]
        else:
            txt = ""
            items = []
            for c, a in enumerate(args):
                if c % 2 == 0:
                    txt += a + ":"
                else:
                    txt += re.sub(r"(\*|%|_)", r"\\\1", a)
                    for chr in " 　()":
                        if chr in txt:
                            txt = '"%s"' % txt
                            break
                    items.append(txt)
                    txt = ""
            txt = " ".join(items)
        if self.mw.app.keyboardModifiers() & Qt.AltModifier:
            txt = "-" + txt
        if self.mw.app.keyboardModifiers() & Qt.ControlModifier:
            cur = str(self.form.searchEdit.lineEdit().text())
            if cur and cur != self._searchPrompt:
                txt = cur + " " + txt
        elif self.mw.app.keyboardModifiers() & Qt.ShiftModifier:
            cur = str(self.form.searchEdit.lineEdit().text())
            if cur:
                txt = cur + " or " + txt
        self.form.searchEdit.lineEdit().setText(txt)
        self.onSearchActivated()

    def _simpleFilters(self, items):
        ml = MenuList()
        for row in items:
            if row is None:
                ml.addSeparator()
            else:
                label, filter = row
                ml.addItem(label, self._filterFunc(filter))
        return ml

    def _filterFunc(self, *args):
        return lambda *, f=args: self.setFilter(*f)

    def _commonFilters(self):
        return self._simpleFilters(
            ((_("Whole Collection"), ""), (_("Current Deck"), "deck:current"))
        )

    def _todayFilters(self):
        subm = SubMenu(_("Today"))
        subm.addChild(
            self._simpleFilters(
                (
                    (_("Added Today"), "added:1"),
                    (_("Studied Today"), "rated:1"),
                    (_("Again Today"), "rated:1:1"),
                )
            )
        )
        return subm

    def _cardStateFilters(self):
        subm = SubMenu(_("Card State"))
        subm.addChild(
            self._simpleFilters(
                (
                    (_("New"), "is:new"),
                    (_("Learning"), "is:learn"),
                    (_("Review"), "is:review"),
                    (tr(TR.FILTERING_IS_DUE), "is:due"),
                    None,
                    (_("Suspended"), "is:suspended"),
                    (_("Buried"), "is:buried"),
                    None,
                    (_("Red Flag"), "flag:1"),
                    (_("Orange Flag"), "flag:2"),
                    (_("Green Flag"), "flag:3"),
                    (_("Blue Flag"), "flag:4"),
                    (_("No Flag"), "flag:0"),
                    (_("Any Flag"), "-flag:0"),
                )
            )
        )
        return subm

    def _escapeMenuItem(self, label):
        return label.replace("&", "&&")

    def _tagFilters(self):
        m = SubMenu(_("Tags"))

        m.addItem(_("Clear Unused"), self.clearUnusedTags)
        m.addSeparator()

        tagList = MenuList()
        for t in sorted(self.col.tags.all(), key=lambda s: s.lower()):
            tagList.addItem(self._escapeMenuItem(t), self._filterFunc("tag", t))

        m.addChild(tagList.chunked())
        return m

    def _deckFilters(self):
        def addDecks(parent, decks, parent_prefix):
            for node in decks:
                escaped_name = self._escapeMenuItem(node.name)
                # pylint: disable=cell-var-from-loop
                fullname = parent_prefix + node.name
                if node.children:
                    subm = parent.addMenu(escaped_name)
                    subm.addItem(_("Filter"), self._filterFunc("deck", fullname))
                    subm.addSeparator()
                    addDecks(subm, node.children, fullname + "::")
                else:
                    parent.addItem(escaped_name, self._filterFunc("deck", fullname))

        alldecks = self.col.decks.deck_tree()
        ml = MenuList()
        addDecks(ml, alldecks.children, "")

        root = SubMenu(_("Decks"))
        root.addChild(ml.chunked())

        return root

    def _noteTypeFilters(self):
        m = SubMenu(_("Note Types"))

        m.addItem(_("Manage..."), self.mw.onNoteTypes)
        m.addSeparator()

        noteTypes = MenuList()
        for nt in sorted(self.col.models.all(), key=lambda nt: nt["name"].lower()):
            escaped_nt_name = self._escapeMenuItem(nt["name"])
            # no sub menu if it's a single template
            if len(nt["tmpls"]) == 1:
                noteTypes.addItem(escaped_nt_name, self._filterFunc("note", nt["name"]))
            else:
                subm = noteTypes.addMenu(escaped_nt_name)

                subm.addItem(_("All Card Types"), self._filterFunc("note", nt["name"]))
                subm.addSeparator()

                # add templates
                for c, tmpl in enumerate(nt["tmpls"]):
                    # T: name is a card type name. n it's order in the list of card type.
                    # T: this is shown in browser's filter, when seeing the list of card type of a note type.
                    name = _("%(n)d: %(name)s") % dict(
                        n=c + 1, name=self._escapeMenuItem(tmpl["name"])
                    )
                    subm.addItem(
                        name, self._filterFunc("note", nt["name"], "card", str(c + 1))
                    )

        m.addChild(noteTypes.chunked())
        return m

    # Favourites
    ######################################################################

    def _savedSearches(self):
        ml = MenuList()
        # make sure exists
        if "savedFilters" not in self.col.conf:
            self.col.set_config("savedFilters", {})

        ml.addSeparator()

        if self._currentFilterIsSaved():
            ml.addItem(_("Remove Current Filter..."), self._onRemoveFilter)
        else:
            ml.addItem(_("Save Current Filter..."), self._onSaveFilter)

        saved = self.col.get_config("savedFilters")
        if not saved:
            return ml

        ml.addSeparator()
        for name, filt in sorted(saved.items()):
            ml.addItem(self._escapeMenuItem(name), self._filterFunc(filt))

        return ml

    def _onSaveFilter(self) -> None:
        name = getOnlyText(_("Please give your filter a name:"))
        if not name:
            return
        filt = self.form.searchEdit.lineEdit().text()
        conf = self.col.get_config("savedFilters")
        conf[name] = filt
        self.col.set_config("savedFilters", conf)
        self.maybeRefreshSidebar()

    def _onRemoveFilter(self):
        name = self._currentFilterIsSaved()
        if not askUser(_("Remove %s from your saved searches?") % name):
            return
        del self.col.conf["savedFilters"][name]
        self.col.setMod()
        self.maybeRefreshSidebar()

    # returns name if found
    def _currentFilterIsSaved(self):
        filt = self.form.searchEdit.lineEdit().text()
        for k, v in self.col.get_config("savedFilters").items():
            if filt == v:
                return k
        return None

    # Info
    ######################################################################

    def showCardInfo(self):
        if not self.card:
            return

        info, cs = self._cardInfoData()
        reps = self._revlogData(cs)

        card_info_dialog = CardInfoDialog(self)
        l = QVBoxLayout()
        l.setContentsMargins(0, 0, 0, 0)
        w = AnkiWebView(title="browser card info")
        l.addWidget(w)
        w.stdHtml(info + "<p>" + reps, context=card_info_dialog)
        bb = QDialogButtonBox(QDialogButtonBox.Close)
        l.addWidget(bb)
        qconnect(bb.rejected, card_info_dialog.reject)
        card_info_dialog.setLayout(l)
        card_info_dialog.setWindowModality(Qt.WindowModal)
        card_info_dialog.resize(500, 400)
        restoreGeom(card_info_dialog, "revlog")
        card_info_dialog.show()

    def _cardInfoData(self) -> Tuple[str, CardStats]:
        cs = CardStats(self.col, self.card)
        rep = cs.report(include_revlog=True)
        return rep, cs

    # legacy - revlog used to be generated here, and some add-ons
    # wrapped this function

    def _revlogData(self, cs: CardStats) -> str:
        return ""

    # Menu helpers
    ######################################################################

    def selectedCards(self):
        return [
            self.model.cards[idx.row()]
            for idx in self.form.tableView.selectionModel().selectedRows()
        ]

    def selectedNotes(self):
        return self.col.db.list(
            """
select distinct nid from cards
where id in %s"""
            % ids2str(
                [
                    self.model.cards[idx.row()]
                    for idx in self.form.tableView.selectionModel().selectedRows()
                ]
            )
        )

    def selectedNotesAsCards(self):
        return self.col.db.list(
            "select id from cards where nid in (%s)"
            % ",".join([str(s) for s in self.selectedNotes()])
        )

    def oneModelNotes(self):
        sf = self.selectedNotes()
        if not sf:
            return
        mods = self.col.db.scalar(
            """
select count(distinct mid) from notes
where id in %s"""
            % ids2str(sf)
        )
        if mods > 1:
            showInfo(_("Please select cards from only one note type."))
            return
        return sf

    def onHelp(self):
        openHelp("browser")

    # Misc menu options
    ######################################################################

    def onChangeModel(self):
        self.editor.saveNow(self._onChangeModel)

    def _onChangeModel(self):
        nids = self.oneModelNotes()
        if nids:
            ChangeModel(self, nids)

    # Preview
    ######################################################################

    def onTogglePreview(self):
        if self._previewer:
            self._previewer.close()
            self._on_preview_closed()
        else:
            self._previewer = PreviewDialog(self, self.mw, self._on_preview_closed)
            self._previewer.open()

    def _renderPreview(self):
        if self._previewer:
            self._previewer.render_card()

    def _cleanup_preview(self):
        if self._previewer:
            self._previewer.cancel_timer()
            self._previewer.close()

    def _on_preview_closed(self):
        self._previewer = None

    # Card deletion
    ######################################################################

    def deleteNotes(self):
        focus = self.focusWidget()
        if focus != self.form.tableView:
            return
        self._deleteNotes()

    def _deleteNotes(self):
        nids = self.selectedNotes()
        if not nids:
            return
        self.mw.checkpoint(_("Delete Notes"))
        self.model.beginReset()
        # figure out where to place the cursor after the deletion
        curRow = self.form.tableView.selectionModel().currentIndex().row()
        selectedRows = [
            i.row() for i in self.form.tableView.selectionModel().selectedRows()
        ]
        if min(selectedRows) < curRow < max(selectedRows):
            # last selection in middle; place one below last selected item
            move = sum(1 for i in selectedRows if i > curRow)
            newRow = curRow - move
        elif max(selectedRows) <= curRow:
            # last selection at bottom; place one below bottommost selection
            newRow = max(selectedRows) - len(nids) + 1
        else:
            # last selection at top; place one above topmost selection
            newRow = min(selectedRows) - 1
        self.col.remove_notes(nids)
        self.search()
        if len(self.model.cards):
            newRow = min(newRow, len(self.model.cards) - 1)
            newRow = max(newRow, 0)
            self.model.focusedCard = self.model.cards[newRow]
        self.model.endReset()
        self.mw.reset()
        tooltip(
            ngettext("%d note deleted.", "%d notes deleted.", len(nids)) % len(nids)
        )

    # Deck change
    ######################################################################

    def setDeck(self):
        self.editor.saveNow(self._setDeck)

    def _setDeck(self):
        from aqt.studydeck import StudyDeck

        cids = self.selectedCards()
        if not cids:
            return
        did = self.mw.col.db.scalar("select did from cards where id = ?", cids[0])
        current = self.mw.col.decks.get(did)["name"]
        ret = StudyDeck(
            self.mw,
            current=current,
            accept=_("Move Cards"),
            title=_("Change Deck"),
            help="browse",
            parent=self,
        )
        if not ret.name:
            return
        did = self.col.decks.id(ret.name)
        deck = self.col.decks.get(did)
        if deck["dyn"]:
            showWarning(_("Cards can't be manually moved into a filtered deck."))
            return
        self.model.beginReset()
        self.mw.checkpoint(_("Change Deck"))
        self.col.set_deck(cids, did)
        self.model.endReset()
        self.mw.requireReset(reason=ResetReason.BrowserSetDeck, context=self)

    # Tags
    ######################################################################

    def addTags(self, tags=None, label=None, prompt=None, func=None):
        self.editor.saveNow(lambda: self._addTags(tags, label, prompt, func))

    def _addTags(self, tags, label, prompt, func):
        if prompt is None:
            prompt = _("Enter tags to add:")
        if tags is None:
            (tags, r) = getTag(self, self.col, prompt)
        else:
            r = True
        if not r:
            return
        if func is None:
            func = self.col.tags.bulkAdd
        if label is None:
            label = _("Add Tags")
        if label:
            self.mw.checkpoint(label)
        self.model.beginReset()
        func(self.selectedNotes(), tags)
        self.model.endReset()
        self.mw.requireReset(reason=ResetReason.BrowserAddTags, context=self)

    def deleteTags(self, tags=None, label=None):
        if label is None:
            label = _("Delete Tags")
        self.addTags(
            tags, label, _("Enter tags to delete:"), func=self.col.tags.bulkRem
        )

    def clearUnusedTags(self):
        self.editor.saveNow(self._clearUnusedTags)

    def _clearUnusedTags(self):
        self.col.tags.registerNotes()
        self.on_tag_list_update()

    # Suspending
    ######################################################################

    def isSuspended(self):
        return bool(self.card and self.card.queue == QUEUE_TYPE_SUSPENDED)

    def onSuspend(self):
        self.editor.saveNow(self._onSuspend)

    def _onSuspend(self):
        sus = not self.isSuspended()
        c = self.selectedCards()
        if sus:
            self.col.sched.suspend_cards(c)
        else:
            self.col.sched.unsuspend_cards(c)
        self.model.reset()
        self.mw.requireReset(reason=ResetReason.BrowserSuspend, context=self)

    # Exporting
    ######################################################################

    def _on_export_notes(self):
        cids = self.selectedNotesAsCards()
        if cids:
            ExportDialog(self.mw, cids=cids)

    # Flags & Marking
    ######################################################################

    def onSetFlag(self, n):
        if not self.card:
            return
        self.editor.saveNow(lambda: self._on_set_flag(n))

    def _on_set_flag(self, n: int):
        # flag needs toggling off?
        if n == self.card.userFlag():
            n = 0
        self.col.setUserFlag(n, self.selectedCards())
        self.model.reset()

    def _updateFlagsMenu(self):
        flag = self.card and self.card.userFlag()
        flag = flag or 0

        f = self.form
        flagActions = [
            f.actionRed_Flag,
            f.actionOrange_Flag,
            f.actionGreen_Flag,
            f.actionBlue_Flag,
        ]

        for c, act in enumerate(flagActions):
            act.setChecked(flag == c + 1)

        qtMenuShortcutWorkaround(self.form.menuFlag)

    def onMark(self, mark=None):
        if mark is None:
            mark = not self.isMarked()
        if mark:
            self.addTags(tags="marked", label=False)
        else:
            self.deleteTags(tags="marked", label=False)

    def isMarked(self):
        return bool(self.card and self.card.note().hasTag("Marked"))

    # Repositioning
    ######################################################################

    def reposition(self):
        self.editor.saveNow(self._reposition)

    def _reposition(self):
        cids = self.selectedCards()
        cids2 = self.col.db.list(
            f"select id from cards where type = {CARD_TYPE_NEW} and id in "
            + ids2str(cids)
        )
        if not cids2:
            return showInfo(_("Only new cards can be repositioned."))
        d = QDialog(self)
        d.setWindowModality(Qt.WindowModal)
        frm = aqt.forms.reposition.Ui_Dialog()
        frm.setupUi(d)
        (pmin, pmax) = self.col.db.first(
            f"select min(due), max(due) from cards where type={CARD_TYPE_NEW} and odid=0"
        )
        pmin = pmin or 0
        pmax = pmax or 0
        txt = _("Queue top: %d") % pmin
        txt += "\n" + _("Queue bottom: %d") % pmax
        frm.label.setText(txt)
        if not d.exec_():
            return
        self.model.beginReset()
        self.mw.checkpoint(_("Reposition"))
        self.col.sched.sortCards(
            cids,
            start=frm.start.value(),
            step=frm.step.value(),
            shuffle=frm.randomize.isChecked(),
            shift=frm.shift.isChecked(),
        )
        self.search()
        self.mw.requireReset(reason=ResetReason.BrowserReposition, context=self)
        self.model.endReset()

    # Rescheduling
    ######################################################################

    def reschedule(self):
        self.editor.saveNow(self._reschedule)

    def _reschedule(self):
        d = QDialog(self)
        d.setWindowModality(Qt.WindowModal)
        frm = aqt.forms.reschedule.Ui_Dialog()
        frm.setupUi(d)
        if not d.exec_():
            return
        self.model.beginReset()
        self.mw.checkpoint(_("Reschedule"))
        if frm.asNew.isChecked():
            self.col.sched.forgetCards(self.selectedCards())
        else:
            fmin = frm.min.value()
            fmax = frm.max.value()
            fmax = max(fmin, fmax)
            self.col.sched.reschedCards(self.selectedCards(), fmin, fmax)
        self.search()
        self.mw.requireReset(reason=ResetReason.BrowserReschedule, context=self)
        self.model.endReset()

    # Edit: selection
    ######################################################################

    def selectNotes(self):
        self.editor.saveNow(self._selectNotes)

    def _selectNotes(self):
        nids = self.selectedNotes()
        # bypass search history
        self._lastSearchTxt = "nid:" + ",".join([str(x) for x in nids])
        self.form.searchEdit.lineEdit().setText(self._lastSearchTxt)
        # clear the selection so we don't waste energy preserving it
        tv = self.form.tableView
        tv.selectionModel().clear()
        self.search()
        tv.selectAll()

    def invertSelection(self):
        sm = self.form.tableView.selectionModel()
        items = sm.selection()
        self.form.tableView.selectAll()
        sm.select(items, QItemSelectionModel.Deselect | QItemSelectionModel.Rows)

    # Hooks
    ######################################################################

    def setupHooks(self) -> None:
        gui_hooks.undo_state_did_change.append(self.onUndoState)
        gui_hooks.state_did_reset.append(self.onReset)
        gui_hooks.editor_did_fire_typing_timer.append(self.refreshCurrentCard)
        gui_hooks.editor_did_load_note.append(self.onLoadNote)
        gui_hooks.editor_did_unfocus_field.append(self.on_unfocus_field)
        gui_hooks.sidebar_should_refresh_decks.append(self.on_item_added)
        gui_hooks.sidebar_should_refresh_notetypes.append(self.on_item_added)

    def teardownHooks(self) -> None:
        gui_hooks.undo_state_did_change.remove(self.onUndoState)
        gui_hooks.state_did_reset.remove(self.onReset)
        gui_hooks.editor_did_fire_typing_timer.remove(self.refreshCurrentCard)
        gui_hooks.editor_did_load_note.remove(self.onLoadNote)
        gui_hooks.editor_did_unfocus_field.remove(self.on_unfocus_field)
        gui_hooks.sidebar_should_refresh_decks.remove(self.on_item_added)
        gui_hooks.sidebar_should_refresh_notetypes.remove(self.on_item_added)

    def on_unfocus_field(self, changed: bool, note: Note, field_idx: int) -> None:
        self.refreshCurrentCard(note)

    # covers the tag, note and deck case
    def on_item_added(self, item: Any = None) -> None:
        self.maybeRefreshSidebar()

    def on_tag_list_update(self):
        self.maybeRefreshSidebar()

    def onUndoState(self, on):
        self.form.actionUndo.setEnabled(on)
        if on:
            self.form.actionUndo.setText(self.mw.form.actionUndo.text())

    # Edit: replacing
    ######################################################################

    def onFindReplace(self):
        self.editor.saveNow(self._onFindReplace)

    def _onFindReplace(self) -> None:
        nids = self.selectedNotes()
        if not nids:
            return
        import anki.find

        def find():
            return anki.find.fieldNamesForNotes(self.mw.col, nids)

        def on_done(fut):
            self._on_find_replace_diag(fut.result(), nids)

        self.mw.taskman.with_progress(find, on_done, self)

    def _on_find_replace_diag(self, fields: List[str], nids: List[int]) -> None:
        d = QDialog(self)
        frm = aqt.forms.findreplace.Ui_Dialog()
        frm.setupUi(d)
        d.setWindowModality(Qt.WindowModal)

        combo = "BrowserFindAndReplace"
        findhistory = restore_combo_history(frm.find, combo + "Find")
        frm.find.completer().setCaseSensitivity(True)
        replacehistory = restore_combo_history(frm.replace, combo + "Replace")
        frm.replace.completer().setCaseSensitivity(True)

        restore_is_checked(frm.re, combo + "Regex")
        restore_is_checked(frm.ignoreCase, combo + "ignoreCase")

        frm.find.setFocus()
        allfields = [_("All Fields")] + fields
        frm.field.addItems(allfields)
        restore_combo_index_for_session(frm.field, allfields, combo + "Field")
        qconnect(frm.buttonBox.helpRequested, self.onFindReplaceHelp)
        restoreGeom(d, "findreplace")
        r = d.exec_()
        saveGeom(d, "findreplace")
        if not r:
            return

        save_combo_index_for_session(frm.field, combo + "Field")
        if frm.field.currentIndex() == 0:
            field = None
        else:
            field = fields[frm.field.currentIndex() - 1]

        search = save_combo_history(frm.find, findhistory, combo + "Find")
        replace = save_combo_history(frm.replace, replacehistory, combo + "Replace")

        regex = frm.re.isChecked()
        nocase = frm.ignoreCase.isChecked()

        save_is_checked(frm.re, combo + "Regex")
        save_is_checked(frm.ignoreCase, combo + "ignoreCase")

        self.mw.checkpoint(_("Find and Replace"))
        # starts progress dialog as well
        self.model.beginReset()

        def do_search():
            return self.col.find_and_replace(
                nids, search, replace, regex, field, nocase
            )

        def on_done(fut):
            self.search()
            self.mw.requireReset(reason=ResetReason.BrowserFindReplace, context=self)
            self.model.endReset()

            total = len(nids)
            try:
                changed = fut.result()
            except InvalidInput as e:
                # failed regex
                showWarning(str(e))
                return

            showInfo(
                tr(TR.FINDREPLACE_NOTES_UPDATED, changed=changed, total=total),
                parent=self,
            )

        self.mw.taskman.run_in_background(do_search, on_done)

    def onFindReplaceHelp(self):
        openHelp("findreplace")

    # Edit: finding dupes
    ######################################################################

    def onFindDupes(self):
        self.editor.saveNow(self._onFindDupes)

    def _onFindDupes(self):
        d = QDialog(self)
        self.mw.setupDialogGC(d)
        frm = aqt.forms.finddupes.Ui_Dialog()
        frm.setupUi(d)
        restoreGeom(d, "findDupes")
        searchHistory = restore_combo_history(frm.search, "findDupesFind")

        fields = sorted(
            anki.find.fieldNames(self.col, downcase=False), key=lambda x: x.lower()
        )
        frm.fields.addItems(fields)
        restore_combo_index_for_session(frm.fields, fields, "findDupesFields")
        self._dupesButton = None

        # links
        frm.webView.title = "find duplicates"
        web_context = FindDupesDialog(dialog=d, browser=self)
        frm.webView.set_bridge_command(self.dupeLinkClicked, web_context)
        frm.webView.stdHtml("", context=web_context)

        def onFin(code):
            saveGeom(d, "findDupes")

        qconnect(d.finished, onFin)

        def onClick():
            search_text = save_combo_history(frm.search, searchHistory, "findDupesFind")
            save_combo_index_for_session(frm.fields, "findDupesFields")
            field = fields[frm.fields.currentIndex()]
            self.duplicatesReport(frm.webView, field, search_text, frm, web_context)

        search = frm.buttonBox.addButton(_("Search"), QDialogButtonBox.ActionRole)
        qconnect(search.clicked, onClick)
        d.show()

    def duplicatesReport(self, web, fname, search, frm, web_context):
        self.mw.progress.start()
        res = self.mw.col.findDupes(fname, search)
        if not self._dupesButton:
            self._dupesButton = b = frm.buttonBox.addButton(
                _("Tag Duplicates"), QDialogButtonBox.ActionRole
            )
            qconnect(b.clicked, lambda: self._onTagDupes(res))
        t = ""
        groups = len(res)
        notes = sum(len(r[1]) for r in res)
        part1 = ngettext("%d group", "%d groups", groups) % groups
        part2 = ngettext("%d note", "%d notes", notes) % notes
        t += _("Found %(a)s across %(b)s.") % dict(a=part1, b=part2)
        t += "<p><ol>"
        for val, nids in res:
            t += (
                """<li><a href=# onclick="pycmd('%s');return false;">%s</a>: %s</a>"""
                % (
                    "nid:" + ",".join(str(id) for id in nids),
                    ngettext("%d note", "%d notes", len(nids)) % len(nids),
                    html.escape(val),
                )
            )
        t += "</ol>"
        web.stdHtml(t, context=web_context)
        self.mw.progress.finish()

    def _onTagDupes(self, res):
        if not res:
            return
        self.model.beginReset()
        self.mw.checkpoint(_("Tag Duplicates"))
        nids = set()
        for s, nidlist in res:
            nids.update(nidlist)
        self.col.tags.bulkAdd(list(nids), _("duplicate"))
        self.mw.progress.finish()
        self.model.endReset()
        self.mw.requireReset(reason=ResetReason.BrowserTagDupes, context=self)
        tooltip(_("Notes tagged."))

    def dupeLinkClicked(self, link):
        self.form.searchEdit.lineEdit().setText(link)
        # manually, because we've already saved
        self._lastSearchTxt = link
        self.search()
        self.onNote()

    # Jumping
    ######################################################################

    def _moveCur(self, dir=None, idx=None):
        if not self.model.cards:
            return
        tv = self.form.tableView
        if idx is None:
            idx = tv.moveCursor(dir, self.mw.app.keyboardModifiers())
        tv.selectionModel().setCurrentIndex(
            idx,
            QItemSelectionModel.Clear
            | QItemSelectionModel.Select
            | QItemSelectionModel.Rows,
        )

    def onPreviousCard(self):
        self.focusTo = self.editor.currentField
        self.editor.saveNow(self._onPreviousCard)

    def _onPreviousCard(self):
        self._moveCur(QAbstractItemView.MoveUp)

    def onNextCard(self):
        self.focusTo = self.editor.currentField
        self.editor.saveNow(self._onNextCard)

    def _onNextCard(self):
        self._moveCur(QAbstractItemView.MoveDown)

    def onFirstCard(self):
        sm = self.form.tableView.selectionModel()
        idx = sm.currentIndex()
        self._moveCur(None, self.model.index(0, 0))
        if not self.mw.app.keyboardModifiers() & Qt.ShiftModifier:
            return
        idx2 = sm.currentIndex()
        item = QItemSelection(idx2, idx)
        sm.select(item, QItemSelectionModel.SelectCurrent | QItemSelectionModel.Rows)

    def onLastCard(self):
        sm = self.form.tableView.selectionModel()
        idx = sm.currentIndex()
        self._moveCur(None, self.model.index(len(self.model.cards) - 1, 0))
        if not self.mw.app.keyboardModifiers() & Qt.ShiftModifier:
            return
        idx2 = sm.currentIndex()
        item = QItemSelection(idx, idx2)
        sm.select(item, QItemSelectionModel.SelectCurrent | QItemSelectionModel.Rows)

    def onFind(self):
        self.form.searchEdit.setFocus()
        self.form.searchEdit.lineEdit().selectAll()

    def onNote(self):
        self.editor.web.setFocus()
        self.editor.loadNote(focusTo=0)

    def onCardList(self):
        self.form.tableView.setFocus()

    def focusCid(self, cid):
        try:
            row = self.model.cards.index(cid)
        except:
            return
        self.form.tableView.selectRow(row)


# Change model dialog
######################################################################


class ChangeModel(QDialog):
    def __init__(self, browser, nids) -> None:
        QDialog.__init__(self, browser)
        self.browser = browser
        self.nids = nids
        self.oldModel = browser.card.note().model()
        self.form = aqt.forms.changemodel.Ui_Dialog()
        self.form.setupUi(self)
        self.setWindowModality(Qt.WindowModal)
        self.setup()
        restoreGeom(self, "changeModel")
        gui_hooks.state_did_reset.append(self.onReset)
        gui_hooks.current_note_type_did_change.append(self.on_note_type_change)
        self.exec_()

    def on_note_type_change(self, notetype: NoteType) -> None:
        self.onReset()

    def setup(self):
        # maps
        self.flayout = QHBoxLayout()
        self.flayout.setContentsMargins(0, 0, 0, 0)
        self.fwidg = None
        self.form.fieldMap.setLayout(self.flayout)
        self.tlayout = QHBoxLayout()
        self.tlayout.setContentsMargins(0, 0, 0, 0)
        self.twidg = None
        self.form.templateMap.setLayout(self.tlayout)
        if self.style().objectName() == "gtk+":
            # gtk+ requires margins in inner layout
            self.form.verticalLayout_2.setContentsMargins(0, 11, 0, 0)
            self.form.verticalLayout_3.setContentsMargins(0, 11, 0, 0)
        # model chooser
        import aqt.modelchooser

        self.oldModel = self.browser.col.models.get(
            self.browser.col.db.scalar(
                "select mid from notes where id = ?", self.nids[0]
            )
        )
        self.form.oldModelLabel.setText(self.oldModel["name"])
        self.modelChooser = aqt.modelchooser.ModelChooser(
            self.browser.mw, self.form.modelChooserWidget, label=False
        )
        self.modelChooser.models.setFocus()
        qconnect(self.form.buttonBox.helpRequested, self.onHelp)
        self.modelChanged(self.browser.mw.col.models.current())
        self.pauseUpdate = False

    def onReset(self):
        self.modelChanged(self.browser.col.models.current())

    def modelChanged(self, model):
        self.targetModel = model
        self.rebuildTemplateMap()
        self.rebuildFieldMap()

    def rebuildTemplateMap(self, key=None, attr=None):
        if not key:
            key = "t"
            attr = "tmpls"
        map = getattr(self, key + "widg")
        lay = getattr(self, key + "layout")
        src = self.oldModel[attr]
        dst = self.targetModel[attr]
        if map:
            lay.removeWidget(map)
            map.deleteLater()
            setattr(self, key + "MapWidget", None)
        map = QWidget()
        l = QGridLayout()
        combos = []
        targets = [x["name"] for x in dst] + [_("Nothing")]
        indices = {}
        for i, x in enumerate(src):
            l.addWidget(QLabel(_("Change %s to:") % x["name"]), i, 0)
            cb = QComboBox()
            cb.addItems(targets)
            idx = min(i, len(targets) - 1)
            cb.setCurrentIndex(idx)
            indices[cb] = idx
            qconnect(
                cb.currentIndexChanged,
                lambda i, cb=cb, key=key: self.onComboChanged(i, cb, key),
            )
            combos.append(cb)
            l.addWidget(cb, i, 1)
        map.setLayout(l)
        lay.addWidget(map)
        setattr(self, key + "widg", map)
        setattr(self, key + "layout", lay)
        setattr(self, key + "combos", combos)
        setattr(self, key + "indices", indices)

    def rebuildFieldMap(self):
        return self.rebuildTemplateMap(key="f", attr="flds")

    def onComboChanged(self, i, cb, key):
        indices = getattr(self, key + "indices")
        if self.pauseUpdate:
            indices[cb] = i
            return
        combos = getattr(self, key + "combos")
        if i == cb.count() - 1:
            # set to 'nothing'
            return
        # find another combo with same index
        for c in combos:
            if c == cb:
                continue
            if c.currentIndex() == i:
                self.pauseUpdate = True
                c.setCurrentIndex(indices[cb])
                self.pauseUpdate = False
                break
        indices[cb] = i

    def getTemplateMap(self, old=None, combos=None, new=None):
        if not old:
            old = self.oldModel["tmpls"]
            combos = self.tcombos
            new = self.targetModel["tmpls"]
        template_map: Dict[int, Optional[int]] = {}
        for i, f in enumerate(old):
            idx = combos[i].currentIndex()
            if idx == len(new):
                # ignore
                template_map[f["ord"]] = None
            else:
                f2 = new[idx]
                template_map[f["ord"]] = f2["ord"]
        return template_map

    def getFieldMap(self):
        return self.getTemplateMap(
            old=self.oldModel["flds"], combos=self.fcombos, new=self.targetModel["flds"]
        )

    def cleanup(self) -> None:
        gui_hooks.state_did_reset.remove(self.onReset)
        gui_hooks.current_note_type_did_change.remove(self.on_note_type_change)
        self.modelChooser.cleanup()
        saveGeom(self, "changeModel")

    def reject(self):
        self.cleanup()
        return QDialog.reject(self)

    def accept(self):
        # check maps
        fmap = self.getFieldMap()
        cmap = self.getTemplateMap()
        if any(True for c in list(cmap.values()) if c is None):
            if not askUser(
                _(
                    """\
Any cards mapped to nothing will be deleted. \
If a note has no remaining cards, it will be lost. \
Are you sure you want to continue?"""
                )
            ):
                return
        self.browser.mw.checkpoint(_("Change Note Type"))
        b = self.browser
        b.mw.col.modSchema(check=True)
        b.mw.progress.start()
        b.model.beginReset()
        mm = b.mw.col.models
        mm.change(self.oldModel, self.nids, self.targetModel, fmap, cmap)
        b.search()
        b.model.endReset()
        b.mw.progress.finish()
        b.mw.reset()
        self.cleanup()
        QDialog.accept(self)

    def onHelp(self):
        openHelp("browsermisc")


# Card Info Dialog
######################################################################


class CardInfoDialog(QDialog):
    silentlyClose = True

    def __init__(self, browser: Browser, *args, **kwargs):
        super().__init__(browser, *args, **kwargs)
        self.browser = browser

    def reject(self):
        saveGeom(self, "revlog")
        return QDialog.reject(self)<|MERGE_RESOLUTION|>--- conflicted
+++ resolved
@@ -18,11 +18,7 @@
 from anki.cards import Card
 from anki.collection import Collection
 from anki.consts import *
-<<<<<<< HEAD
-=======
-from anki.decks import DeckManager
 from anki.errors import DeckRenameError
->>>>>>> 48e4396c
 from anki.lang import _, ngettext
 from anki.models import NoteType
 from anki.notes import Note
@@ -1110,48 +1106,7 @@
     def onColumnMoved(self, a, b, c):
         self.setColumnSizes()
 
-<<<<<<< HEAD
-    # Sidebar
-    ######################################################################
-
-    class SidebarTreeView(QTreeView):
-        def __init__(self):
-            super().__init__()
-            qconnect(self.expanded, self.onExpansion)
-            qconnect(self.collapsed, self.onCollapse)
-
-        def onClickCurrent(self) -> None:
-            idx = self.currentIndex()
-            if idx.isValid():
-                item: SidebarItem = idx.internalPointer()
-                if item.onClick:
-                    item.onClick()
-
-        def mouseReleaseEvent(self, event: QMouseEvent) -> None:
-            super().mouseReleaseEvent(event)
-            self.onClickCurrent()
-
-        def keyPressEvent(self, event: QKeyEvent) -> None:
-            if event.key() in (Qt.Key_Return, Qt.Key_Enter):
-                self.onClickCurrent()
-            else:
-                super().keyPressEvent(event)
-
-        def onExpansion(self, idx: QModelIndex) -> None:
-            self._onExpansionChange(idx, True)
-
-        def onCollapse(self, idx: QModelIndex) -> None:
-            self._onExpansionChange(idx, False)
-
-        def _onExpansionChange(self, idx: QModelIndex, expanded: bool) -> None:
-            item: SidebarItem = idx.internalPointer()
-            if item.expanded != expanded:
-                item.expanded = expanded
-                if item.onExpanded:
-                    item.onExpanded(expanded)
-
-=======
->>>>>>> 48e4396c
+
     def setupSidebar(self) -> None:
         dw = self.sidebarDockWidget = QDockWidget(_("Sidebar"), self)
         dw.setFeatures(QDockWidget.DockWidgetClosable)
@@ -1272,16 +1227,10 @@
                 item = SidebarItem(
                     node.name,
                     ":/icons/deck.svg",
-<<<<<<< HEAD
                     set_filter(),
                     toggle_expand(),
                     not node.collapsed,
-=======
-                    lambda baseName=baseName: self.setFilter("deck", head + baseName),
-                    lambda expanded, did=did: self.mw.col.decks.collapseBrowser(did),
-                    not self.mw.col.decks.get(did).get("browserCollapsed", False),
                     item_type=SidebarItemType.DECK,
->>>>>>> 48e4396c
                 )
                 root.addChild(item)
                 newhead = head + node.name + "::"
@@ -1295,12 +1244,8 @@
             item = SidebarItem(
                 m.name,
                 ":/icons/notetype.svg",
-<<<<<<< HEAD
                 lambda m=m: self.setFilter("note", m.name),  # type: ignore
-=======
-                lambda m=m: self.setFilter("note", m["name"]),  # type: ignore
                 item_type=SidebarItemType.NOTETYPE,
->>>>>>> 48e4396c
             )
             root.addChild(item)
 
